#!/usr/bin/env python

import codecs
import datetime
import unittest
import pytest

import responses

import herepy
from herepy import (Avoid, AvoidArea, AvoidFeature, ShippedHazardousGood,
                    Truck, TruckType, TunnelCategory)


class RoutingApiTest(unittest.TestCase):
    def setUp(self):
        api = herepy.RoutingApi("api_key")
        self._api = api

    def test_initiation(self):
        self.assertIsInstance(self._api, herepy.RoutingApi)
        self.assertEqual(self._api._api_key, "api_key")

    @responses.activate
    def test_bicycleroute_withdefaultmodes_whensucceed(self):
        with codecs.open(
            "testdata/models/routing_bicycle.json", mode="r", encoding="utf-8"
        ) as f:
            expectedResponse = f.read()
        responses.add(
            responses.GET,
            "https://route.ls.hereapi.com/routing/7.2/calculateroute.json",
            expectedResponse,
            status=200,
        )
        response = self._api.bicycle_route([41.9798, -87.8801], [41.9043, -87.9216])
        self.assertTrue(response)
        self.assertIsInstance(response, herepy.RoutingResponse)

    @responses.activate
    def test_bicycleroute_route_short(self):
        with codecs.open(
            "testdata/models/routing_bicycle.json", mode="r", encoding="utf-8"
        ) as f:
            expectedResponse = f.read()
        responses.add(
            responses.GET,
            "https://route.ls.hereapi.com/routing/7.2/calculateroute.json",
            expectedResponse,
            status=200,
        )
        response = self._api.bicycle_route([41.9798, -87.8801], [41.9043, -87.9216])
        expected_short_route = (
            "Mannheim Rd; W Belmont Ave; Cullerton St; N Landen Dr; "
            "E Fullerton Ave; N Wolf Rd; W North Ave; N Clinton Ave; "
            "E Third St; N Caroline Ave"
        )
        self.assertEqual(response.route_short, expected_short_route)

    @responses.activate
    def test_carroute_whensucceed(self):
        with codecs.open(
            "testdata/models/routing.json", mode="r", encoding="utf-8"
        ) as f:
            expectedResponse = f.read()
        responses.add(
            responses.GET,
            "https://route.ls.hereapi.com/routing/7.2/calculateroute.json",
            expectedResponse,
            status=200,
        )
        response = self._api.car_route(
            [11.0, 12.0], [22.0, 23.0], [herepy.RouteMode.car, herepy.RouteMode.fastest]
        )
        self.assertTrue(response)
        self.assertIsInstance(response, herepy.RoutingResponse)

    @responses.activate
    def test_carroute_route_short(self):
        with codecs.open(
            "testdata/models/routing_car_route_short.json", mode="r", encoding="utf-8"
        ) as f:
            expectedResponse = f.read()
        responses.add(
            responses.GET,
            "https://route.ls.hereapi.com/routing/7.2/calculateroute.json",
            expectedResponse,
            status=200,
        )
        response = self._api.car_route([38.9, -77.04833], [39.0, -77.1])
        expected_short_route = (
            "US-29 - K St NW; US-29 - Whitehurst Fwy; "
            "I-495 N - Capital Beltway; MD-187 S - Old Georgetown Rd"
        )
        self.assertEqual(response.route_short, expected_short_route)

    @responses.activate
    def test_carroute_withdefaultmodes_whensucceed(self):
        with codecs.open(
            "testdata/models/routing.json", mode="r", encoding="utf-8"
        ) as f:
            expectedResponse = f.read()
        responses.add(
            responses.GET,
            "https://route.ls.hereapi.com/routing/7.2/calculateroute.json",
            expectedResponse,
            status=200,
        )
        response = self._api.car_route([11.0, 12.0], [22.0, 23.0])
        self.assertTrue(response)
        self.assertIsInstance(response, herepy.RoutingResponse)

    @responses.activate
    def test_carroute_when_error_invalid_input_data_occurred(self):
        with open("testdata/models/routing_error_invalid_input_data.json", "r") as f:
            expectedResponse = f.read()
        responses.add(
            responses.GET,
            "https://route.ls.hereapi.com/routing/7.2/calculateroute.json",
            expectedResponse,
            status=400,
        )
        with self.assertRaises(herepy.InvalidInputDataError):
            self._api.car_route(
                [11.0, 12.0],
                [22.0, 23.0],
                [herepy.RouteMode.bicycle, herepy.RouteMode.traffic_disabled],
            )

    @responses.activate
    def test_carroute_when_error_invalid_credentials_occurred(self):
        with open("testdata/models/routing_error_invalid_credentials.json", "r") as f:
            expectedResponse = f.read()
        responses.add(
            responses.GET,
            "https://route.ls.hereapi.com/routing/7.2/calculateroute.json",
            expectedResponse,
            status=401,
        )
        api = herepy.RoutingApi("wrong_api_key", "wrong_app_code")
        with self.assertRaises(herepy.InvalidCredentialsError):
            api.car_route([11.0, 12.0], [22.0, 23.0])

    @responses.activate
    def test_carroute_when_error_forbidden_credentials_occurred(self):
        with open("testdata/models/routing_error_forbidden_credentials.json", "r") as f:
            expectedResponse = f.read()
        responses.add(
            responses.GET,
            "https://route.ls.hereapi.com/routing/7.2/calculateroute.json",
            expectedResponse,
            status=401,
        )
        api = herepy.RoutingApi("forbidden_api_key", "forbidden_app_code")
        with self.assertRaises(herepy.InvalidCredentialsError):
            api.car_route([11.0, 12.0], [22.0, 23.0])

    @responses.activate
    def test_carroute_when_error_no_route_found_occurred(self):
        with open("testdata/models/routing_error_no_route_found.json", "r") as f:
            expectedResponse = f.read()
        responses.add(
            responses.GET,
            "https://route.ls.hereapi.com/routing/7.2/calculateroute.json",
            expectedResponse,
            status=400,
        )
        with self.assertRaises(herepy.NoRouteFoundError):
            self._api.car_route([11.0, 12.0], [47.013399, -10.171986])

    @responses.activate
    def test_pedestrianroute_whensucceed(self):
        with codecs.open(
            "testdata/models/routing_pedestrian.json", mode="r", encoding="utf-8"
        ) as f:
            expectedResponse = f.read()
        responses.add(
            responses.GET,
            "https://route.ls.hereapi.com/routing/7.2/calculateroute.json",
            expectedResponse,
            status=200,
        )
        response = self._api.pedestrian_route(
            [11.0, 12.0],
            [22.0, 23.0],
            [herepy.RouteMode.pedestrian, herepy.RouteMode.fastest],
        )
        self.assertTrue(response)
        self.assertIsInstance(response, herepy.RoutingResponse)

    @responses.activate
    def test_pedestrianroute_withdefaultmodes_whensucceed(self):
        with codecs.open(
            "testdata/models/routing_pedestrian.json", mode="r", encoding="utf-8"
        ) as f:
            expectedResponse = f.read()
        responses.add(
            responses.GET,
            "https://route.ls.hereapi.com/routing/7.2/calculateroute.json",
            expectedResponse,
            status=200,
        )
        response = self._api.pedestrian_route([11.0, 12.0], [22.0, 23.0])
        self.assertTrue(response)
        self.assertIsInstance(response, herepy.RoutingResponse)

    @responses.activate
    def test_pedestrianroute_when_error_invalid_input_data_occurred(self):
        with open("testdata/models/routing_error_invalid_input_data.json", "r") as f:
            expectedResponse = f.read()
        responses.add(
            responses.GET,
            "https://route.ls.hereapi.com/routing/7.2/calculateroute.json",
            expectedResponse,
            status=400,
        )
        with self.assertRaises(herepy.InvalidInputDataError):
            self._api.pedestrian_route(
                [11.0, 12.0],
                [22.0, 23.0],
                [herepy.RouteMode.bicycle, herepy.RouteMode.traffic_disabled],
            )

    @responses.activate
    def test_pedestrianroute_when_error_invalid_credentials_occurred(self):
        with open("testdata/models/routing_error_invalid_credentials.json", "r") as f:
            expectedResponse = f.read()
        responses.add(
            responses.GET,
            "https://route.ls.hereapi.com/routing/7.2/calculateroute.json",
            expectedResponse,
            status=401,
        )
        api = herepy.RoutingApi("wrong_api_key", "wrong_app_code")
        with self.assertRaises(herepy.InvalidCredentialsError):
            api.pedestrian_route([11.0, 12.0], [22.0, 23.0])

    @responses.activate
    def test_pedestrianroute_when_error_no_route_found_occurred(self):
        with open("testdata/models/routing_error_no_route_found.json", "r") as f:
            expectedResponse = f.read()
        responses.add(
            responses.GET,
            "https://route.ls.hereapi.com/routing/7.2/calculateroute.json",
            expectedResponse,
            status=400,
        )
        with self.assertRaises(herepy.NoRouteFoundError):
            self._api.pedestrian_route([11.0, 12.0], [47.013399, -10.171986])

    @responses.activate
    def test_pedestrianroute_route_short(self):
        with codecs.open(
            "testdata/models/routing_pedestrian.json", mode="r", encoding="utf-8"
        ) as f:
            expectedResponse = f.read()
        responses.add(
            responses.GET,
            "https://route.ls.hereapi.com/routing/7.2/calculateroute.json",
            expectedResponse,
            status=200,
        )
        response = self._api.pedestrian_route(
            [11.0, 12.0],
            [22.0, 23.0],
            [herepy.RouteMode.pedestrian, herepy.RouteMode.fastest],
        )
        expected_short_route = (
            "Mannheim Rd; W Belmont Ave; Cullerton St; E Fullerton Ave; "
            "La Porte Ave; E Palmer Ave; N Railroad Ave; W North Ave; "
            "E North Ave; E Third St"
        )
        self.assertEqual(response.route_short, expected_short_route)

    @responses.activate
    def test_intermediateroute_whensucceed(self):
        with codecs.open(
            "testdata/models/routing.json", mode="r", encoding="utf-8"
        ) as f:
            expectedResponse = f.read()
        responses.add(
            responses.GET,
            "https://route.ls.hereapi.com/routing/7.2/calculateroute.json",
            expectedResponse,
            status=200,
        )
        response = self._api.intermediate_route(
            [11.0, 12.0],
            [15.0, 16.0],
            [22.0, 23.0],
            [herepy.RouteMode.car, herepy.RouteMode.fastest],
        )
        self.assertTrue(response)
        self.assertIsInstance(response, herepy.RoutingResponse)

    @responses.activate
    def test_intermediateroute_withdefaultmodes_whensucceed(self):
        with codecs.open(
            "testdata/models/routing.json", mode="r", encoding="utf-8"
        ) as f:
            expectedResponse = f.read()
        responses.add(
            responses.GET,
            "https://route.ls.hereapi.com/routing/7.2/calculateroute.json",
            expectedResponse,
            status=200,
        )
        response = self._api.intermediate_route(
            [11.0, 12.0], [15.0, 16.0], [22.0, 23.0]
        )
        self.assertTrue(response)
        self.assertIsInstance(response, herepy.RoutingResponse)

    @responses.activate
    def test_intermediateroute_when_error_invalid_input_data_occurred(self):
        with open("testdata/models/routing_error_invalid_input_data.json", "r") as f:
            expectedResponse = f.read()
        responses.add(
            responses.GET,
            "https://route.ls.hereapi.com/routing/7.2/calculateroute.json",
            expectedResponse,
            status=400,
        )
        with self.assertRaises(herepy.InvalidInputDataError):
            self._api.intermediate_route(
                [11.0, 12.0],
                [15.0, 16.0],
                [22.0, 23.0],
                [herepy.RouteMode.car, herepy.RouteMode.fastest],
            )

    @responses.activate
    def test_intermediateroute_when_error_invalid_credentials_occurred(self):
        with open("testdata/models/routing_error_invalid_credentials.json", "r") as f:
            expectedResponse = f.read()
        responses.add(
            responses.GET,
            "https://route.ls.hereapi.com/routing/7.2/calculateroute.json",
            expectedResponse,
            status=401,
        )
        api = herepy.RoutingApi("wrong_api_key", "wrong_app_code")
        with self.assertRaises(herepy.InvalidCredentialsError):
            api.intermediate_route([11.0, 12.0], [15.0, 16.0], [22.0, 23.0])

    @responses.activate
    def test_intermediateroute_when_error_no_route_found_occurred(self):
        with open("testdata/models/routing_error_no_route_found.json", "r") as f:
            expectedResponse = f.read()
        responses.add(
            responses.GET,
            "https://route.ls.hereapi.com/routing/7.2/calculateroute.json",
            expectedResponse,
            status=400,
        )
        with self.assertRaises(herepy.NoRouteFoundError):
            self._api.intermediate_route(
                [11.0, 12.0], [47.013399, -10.171986], [22.0, 23.0]
            )

    @responses.activate
    def test_publictransport_whensucceed(self):
        with codecs.open(
            "testdata/models/routing_public.json", mode="r", encoding="utf-8"
        ) as f:
            expectedResponse = f.read()
        responses.add(
            responses.GET,
            "https://route.ls.hereapi.com/routing/7.2/calculateroute.json",
            expectedResponse,
            status=200,
        )
        response = self._api.public_transport(
            [11.0, 12.0],
            [15.0, 16.0],
            True,
            [herepy.RouteMode.publicTransport, herepy.RouteMode.fastest],
        )
        self.assertTrue(response)
        self.assertIsInstance(response, herepy.RoutingResponse)

    @responses.activate
    def test_publictransport_route_short(self):
        with codecs.open(
            "testdata/models/routing_public.json", mode="r", encoding="utf-8"
        ) as f:
            expectedResponse = f.read()
        responses.add(
            responses.GET,
            "https://route.ls.hereapi.com/routing/7.2/calculateroute.json",
            expectedResponse,
            status=200,
        )
        response = self._api.public_transport([11.0, 12.0], [15.0, 16.0], True)
        expected_short_route = (
            "332 - Palmer/Schiller; 332 - Cargo Rd./Delta Cargo; "
            "332 - Palmer/Schiller"
        )
        self.assertEqual(response.route_short, expected_short_route)

    @responses.activate
    def test_publictransport_withdefaultmodes_whensucceed(self):
        with codecs.open(
            "testdata/models/routing_public.json", mode="r", encoding="utf-8"
        ) as f:
            expectedResponse = f.read()
        responses.add(
            responses.GET,
            "https://route.ls.hereapi.com/routing/7.2/calculateroute.json",
            expectedResponse,
            status=200,
        )
        response = self._api.public_transport([11.0, 12.0], [15.0, 16.0], True)
        self.assertTrue(response)
        self.assertIsInstance(response, herepy.RoutingResponse)

    @responses.activate
    def test_publictransport_when_error_invalid_input_data_occurred(self):
        with open("testdata/models/routing_error_invalid_input_data.json", "r") as f:
            expectedResponse = f.read()
        responses.add(
            responses.GET,
            "https://route.ls.hereapi.com/routing/7.2/calculateroute.json",
            expectedResponse,
            status=400,
        )
        with self.assertRaises(herepy.InvalidInputDataError):
            self._api.public_transport(
                [11.0, 12.0],
                [15.0, 16.0],
                True,
                [herepy.RouteMode.bicycle, herepy.RouteMode.traffic_disabled],
            )

    @responses.activate
    def test_publictransport_when_error_invalid_credentials_occurred(self):
        with open("testdata/models/routing_error_invalid_credentials.json", "r") as f:
            expectedResponse = f.read()
        responses.add(
            responses.GET,
            "https://route.ls.hereapi.com/routing/7.2/calculateroute.json",
            expectedResponse,
            status=401,
        )
        api = herepy.RoutingApi("wrong_api_key", "wrong_app_code")
        with self.assertRaises(herepy.InvalidCredentialsError):
            api.public_transport([11.0, 12.0], [15.0, 16.0], True)

    @responses.activate
    def test_publictransport_when_error_no_route_found_occurred(self):
        with open("testdata/models/routing_error_no_route_found.json", "r") as f:
            expectedResponse = f.read()
        responses.add(
            responses.GET,
            "https://route.ls.hereapi.com/routing/7.2/calculateroute.json",
            expectedResponse,
            status=400,
        )
        with self.assertRaises(herepy.NoRouteFoundError):
            self._api.public_transport([11.0, 12.0], [47.013399, -10.171986], True)

    @responses.activate
    def test_publictransporttimetable_withdefaultmodes_whensucceed(self):
        with codecs.open(
            "testdata/models/routing_public_time_table.json", mode="r", encoding="utf-8"
        ) as f:
            expectedResponse = f.read()
        responses.add(
            responses.GET,
            "https://route.ls.hereapi.com/routing/7.2/calculateroute.json",
            expectedResponse,
            status=200,
        )
        response = self._api.public_transport_timetable(
            [11.0, 12.0], [15.0, 16.0], True
        )
        self.assertTrue(response)
        self.assertIsInstance(response, herepy.RoutingResponse)

    @responses.activate
    def test_publictransporttimetable_route_short(self):
        with codecs.open(
            "testdata/models/routing_public_time_table.json", mode="r", encoding="utf-8"
        ) as f:
            expectedResponse = f.read()
        responses.add(
            responses.GET,
            "https://route.ls.hereapi.com/routing/7.2/calculateroute.json",
            expectedResponse,
            status=200,
        )
        response = self._api.public_transport_timetable(
            [11.0, 12.0], [15.0, 16.0], True
        )
        expected_short_route = (
            "330 - Archer/Harlem (Terminal); 309 - Elmhurst Metra Station"
        )
        self.assertEqual(response.route_short, expected_short_route)

    @responses.activate
    def test_locationnearmotorway_whensucceed(self):
        with codecs.open(
            "testdata/models/routing.json", mode="r", encoding="utf-8"
        ) as f:
            expectedResponse = f.read()
        responses.add(
            responses.GET,
            "https://route.ls.hereapi.com/routing/7.2/calculateroute.json",
            expectedResponse,
            status=200,
        )
        response = self._api.location_near_motorway(
            [11.0, 12.0], [22.0, 23.0], [herepy.RouteMode.car, herepy.RouteMode.fastest]
        )
        self.assertTrue(response)
        self.assertIsInstance(response, herepy.RoutingResponse)

    @responses.activate
    def test_locationnearmotorway_withdefaultmodes_whensucceed(self):
        with codecs.open(
            "testdata/models/routing.json", mode="r", encoding="utf-8"
        ) as f:
            expectedResponse = f.read()
        responses.add(
            responses.GET,
            "https://route.ls.hereapi.com/routing/7.2/calculateroute.json",
            expectedResponse,
            status=200,
        )
        response = self._api.location_near_motorway([11.0, 12.0], [22.0, 23.0])
        self.assertTrue(response)
        self.assertIsInstance(response, herepy.RoutingResponse)

    @responses.activate
    def test_locationnearmotorway_when_error_invalid_input_data_occurred(self):
        with open("testdata/models/routing_error_invalid_input_data.json", "r") as f:
            expectedResponse = f.read()
        responses.add(
            responses.GET,
            "https://route.ls.hereapi.com/routing/7.2/calculateroute.json",
            expectedResponse,
            status=400,
        )
        with self.assertRaises(herepy.InvalidInputDataError):
            self._api.location_near_motorway(
                [11.0, 12.0],
                [22.0, 23.0],
                [herepy.RouteMode.bicycle, herepy.RouteMode.traffic_disabled],
            )

    @responses.activate
    def test_locationnearmotorway_when_error_invalid_credentials_occurred(self):
        with open("testdata/models/routing_error_invalid_credentials.json", "r") as f:
            expectedResponse = f.read()
        responses.add(
            responses.GET,
            "https://route.ls.hereapi.com/routing/7.2/calculateroute.json",
            expectedResponse,
            status=401,
        )
        api = herepy.RoutingApi("wrong_api_key", "wrong_app_code")
        with self.assertRaises(herepy.InvalidCredentialsError):
            api.location_near_motorway([11.0, 12.0], [22.0, 23.0])

    @responses.activate
    def test_locationnearmotorway_when_error_no_route_found_occurred(self):
        with open("testdata/models/routing_error_no_route_found.json", "r") as f:
            expectedResponse = f.read()
        responses.add(
            responses.GET,
            "https://route.ls.hereapi.com/routing/7.2/calculateroute.json",
            expectedResponse,
            status=400,
        )
        with self.assertRaises(herepy.NoRouteFoundError):
            self._api.location_near_motorway([11.0, 12.0], [47.013399, -10.171986])

    @responses.activate
    def test_truckroute_whensucceed(self):
        with codecs.open(
            "testdata/models/routing.json", mode="r", encoding="utf-8"
        ) as f:
            expectedResponse = f.read()
        responses.add(
            responses.GET,
            "https://route.ls.hereapi.com/routing/7.2/calculateroute.json",
            expectedResponse,
            status=200,
        )
        response = self._api.truck_route(
            [11.0, 12.0],
            [22.0, 23.0],
            [herepy.RouteMode.truck, herepy.RouteMode.fastest],
        )
        self.assertTrue(response)
        self.assertIsInstance(response, herepy.RoutingResponse)

    @responses.activate
    def test_truckroute_route_short(self):
        with codecs.open(
            "testdata/models/routing_truck_route_short.json", mode="r", encoding="utf-8"
        ) as f:
            expectedResponse = f.read()
        responses.add(
            responses.GET,
            "https://route.ls.hereapi.com/routing/7.2/calculateroute.json",
            expectedResponse,
            status=200,
        )
        response = self._api.truck_route([11.0, 12.0], [22.0, 23.0])
        expected_short_route = (
            "I-190; I-294 S - Tri-State Tollway; I-290 W - Eisenhower Expy W; "
            "IL-64 W - E North Ave; I-290 E - Eisenhower Expy E; I-290"
        )
        self.assertEqual(response.route_short, expected_short_route)

    @responses.activate
    def test_truckroute_withdefaultmodes_whensucceed(self):
        with codecs.open(
            "testdata/models/routing.json", mode="r", encoding="utf-8"
        ) as f:
            expectedResponse = f.read()
        responses.add(
            responses.GET,
            "https://route.ls.hereapi.com/routing/7.2/calculateroute.json",
            expectedResponse,
            status=200,
        )
        response = self._api.truck_route([11.0, 12.0], [22.0, 23.0])
        self.assertTrue(response)
        self.assertIsInstance(response, herepy.RoutingResponse)

    @responses.activate
    def test_truckroute_when_error_invalid_input_data_occurred(self):
        with open("testdata/models/routing_error_invalid_input_data.json", "r") as f:
            expectedResponse = f.read()
        responses.add(
            responses.GET,
            "https://route.ls.hereapi.com/routing/7.2/calculateroute.json",
            expectedResponse,
            status=400,
        )
        with self.assertRaises(herepy.InvalidInputDataError):
            self._api.truck_route(
                [11.0, 12.0],
                [22.0, 23.0],
                [herepy.RouteMode.bicycle, herepy.RouteMode.fastest],
            )

    @responses.activate
    def test_truckroute_when_error_invalid_credentials_occurred(self):
        with open("testdata/models/routing_error_invalid_credentials.json", "r") as f:
            expectedResponse = f.read()
        responses.add(
            responses.GET,
            "https://route.ls.hereapi.com/routing/7.2/calculateroute.json",
            expectedResponse,
            status=401,
        )
        api = herepy.RoutingApi("wrong_api_key", "wrong_app_code")
        with self.assertRaises(herepy.InvalidCredentialsError):
            api.truck_route([11.0, 12.0], [22.0, 23.0])

    @responses.activate
    def test_truckroute_when_error_no_route_found_no_endpoint_occurred(self):
        with open("testdata/models/routing_error_no_route_found.json", "r") as f:
            expectedResponse = f.read()
        responses.add(
            responses.GET,
            "https://route.ls.hereapi.com/routing/7.2/calculateroute.json",
            expectedResponse,
            status=400,
        )
        with self.assertRaises(herepy.NoRouteFoundError):
            self._api.truck_route([11.0, 12.0], [47.013399, -10.171986])

    @responses.activate
    def test_truckroute_when_error_no_route_found_graph_disconnect_occurred(self):
        with open("testdata/models/routing_error_no_route_found_truck.json", "r") as f:
            expectedResponse = f.read()
        responses.add(
            responses.GET,
            "https://route.ls.hereapi.com/routing/7.2/calculateroute.json",
            expectedResponse,
            status=400,
        )
        with self.assertRaises(herepy.NoRouteFoundError):
            self._api.truck_route([11.0, 12.0], [33.8643661, -118.201803])

    @responses.activate
    def test_sync_matrix_whensucceed(self):
        with codecs.open(
            "testdata/models/routing_matrix.json", mode="r", encoding="utf-8"
        ) as f:
            server_response = f.read()
        responses.add(
            responses.POST,
            "https://matrix.router.hereapi.com/v8/matrix",
            server_response,
            status=200,
        )
        avoid = Avoid(
            features=[AvoidFeature.toll_road],
            areas=[AvoidArea(north=30, south=45, west=30, east=45)],
        )
        truck = Truck(
            shipped_hazardous_goods=[
                ShippedHazardousGood.gas,
                ShippedHazardousGood.flammable,
            ],
            gross_weight=750,
            weight_per_axle=100,
            height=2000,
            width=350,
            length=10000,
            tunnel_category=TunnelCategory.c,
            axle_count=5,
            truck_type=TruckType.tractor,
            trailer_count=5,
        )
        response = self._api.sync_matrix(
            origins=[[9.933231, -84.076831]],
            destinations=[[9.934574, -84.065544]],
            matrix_type=herepy.MatrixRoutingType.circle,
            center=[9.933300, -84.066891],
            radius=10000,
            avoid=avoid,
            truck=truck,
        )
        self.assertTrue(response)
        self.assertIsInstance(response, herepy.RoutingMatrixResponse)

    @responses.activate
    def test_sync_matrix_multiple_starts(self):
        with codecs.open(
            "testdata/models/routing_matrix_multiple_starts.json",
            mode="r",
            encoding="utf-8",
        ) as f:
            server_response = f.read()
        responses.add(
            responses.POST,
            "https://matrix.router.hereapi.com/v8/matrix",
            server_response,
            status=200,
        )
        response = self._api.sync_matrix(
            origins=[[9.933231, -84.076831], [9.934574, -84.065544]],
            destinations=[[9.934574, -84.065544]],
            matrix_type=herepy.MatrixRoutingType.circle,
            center=[9.933300, -84.066891],
            radius=10000,
        )
        self.assertTrue(response)
        self.assertIsInstance(response, herepy.RoutingMatrixResponse)

    @responses.activate
    def test_sync_matrix_multiple_start_names(self):
        with codecs.open(
            "testdata/models/routing_matrix_multiple_starts.json",
            mode="r",
            encoding="utf-8",
        ) as f:
            server_response = f.read()
        responses.add(
            responses.POST,
            "https://matrix.router.hereapi.com/v8/matrix",
            server_response,
            status=200,
        )
        with open("testdata/models/geocoder.json", "r") as f:
            expectedGeocoderResponse = f.read()
        responses.add(
            responses.GET,
            "https://geocode.search.hereapi.com/v1/geocode",
            expectedGeocoderResponse,
            status=200,
        )
        response = self._api.sync_matrix(
            origins=["Seattle", "Kentucky"],
            destinations=[[9.934574, -84.065544]],
            matrix_type=herepy.MatrixRoutingType.circle,
            center=[9.933300, -84.066891],
            radius=10000,
        )
        self.assertTrue(response)
        self.assertIsInstance(response, herepy.RoutingMatrixResponse)

    @responses.activate
    def test_sync_matrix_multiple_destinations(self):
        with codecs.open(
            "testdata/models/routing_matrix_multiple_destinations.json",
            mode="r",
            encoding="utf-8",
        ) as f:
            server_response = f.read()
        responses.add(
            responses.POST,
            "https://matrix.router.hereapi.com/v8/matrix",
            server_response,
            status=200,
        )
        response = self._api.sync_matrix(
            origins=[[9.933231, -84.076831]],
            destinations=[[9.934574, -84.065544], [9.612552, -84.62892]],
            matrix_type=herepy.MatrixRoutingType.circle,
            center=[9.933300, -84.066891],
            radius=10000,
        )
        self.assertTrue(response)
        self.assertIsInstance(response, herepy.RoutingMatrixResponse)

    @responses.activate
    def test_sync_matrix_multiple_destinations(self):
        with codecs.open(
            "testdata/models/routing_matrix_multiple_destinations.json",
            mode="r",
            encoding="utf-8",
        ) as f:
            server_response = f.read()
        responses.add(
            responses.POST,
            "https://matrix.router.hereapi.com/v8/matrix",
            server_response,
            status=200,
        )
        with open("testdata/models/geocoder.json", "r") as f:
            expectedGeocoderResponse = f.read()
        responses.add(
            responses.GET,
            "https://geocode.search.hereapi.com/v1/geocode",
            expectedGeocoderResponse,
            status=200,
        )
        response = self._api.sync_matrix(
            origins=[[9.933231, -84.076831]],
            destinations=["Seattle", "Kentucky"],
            matrix_type=herepy.MatrixRoutingType.circle,
            center=[9.933300, -84.066891],
            radius=10000,
        )
        self.assertTrue(response)
        self.assertIsInstance(response, herepy.RoutingMatrixResponse)

    @responses.activate
    def test_sync_matrix_bad_request(self):
        with codecs.open(
            "testdata/models/routing_matrix_bad_request.json",
            mode="r",
            encoding="utf-8",
        ) as f:
            server_response = f.read()
        responses.add(
            responses.POST,
            "https://matrix.router.hereapi.com/v8/matrix",
            server_response,
            status=400,
        )
        with self.assertRaises(herepy.HEREError):
            self._api.sync_matrix(
                origins=[[9.933231, -84.076831]],
                destinations=[[9.934574, -84.065544]],
                matrix_type=herepy.MatrixRoutingType.circle,
                center=[9.933300, -84.066891],
                radius=10000,
                routing_mode=herepy.MatrixRoutingMode.fast,
            )

    @responses.activate
    def test_async_matrix_whensucceed(self):
        with open(
            "testdata/models/routing_async_matrix_calculation.json",
            mode="r",
            encoding="utf-8",
        ) as f:
            server_response = f.read()
        responses.add(
            responses.POST,
            "https://matrix.router.hereapi.com/v8/matrix",
            server_response,
            status=202,
        )
        with open(
            "testdata/models/routing_async_matrix_completed.json",
            mode="r",
            encoding="utf-8",
        ) as f:
            server_response = f.read()
        responses.add(
            responses.GET,
            "https://com.com/status",
            server_response,
            status=200,
        )
        avoid = Avoid(
            features=[AvoidFeature.toll_road],
            areas=[AvoidArea(north=30, south=45, west=30, east=45)],
        )
        truck = Truck(
            shipped_hazardous_goods=[
                ShippedHazardousGood.gas,
                ShippedHazardousGood.flammable,
            ],
            gross_weight=750,
            weight_per_axle=100,
            height=2000,
            width=350,
            length=10000,
            tunnel_category=TunnelCategory.c,
            axle_count=5,
            truck_type=TruckType.tractor,
            trailer_count=5,
        )
        response = self._api.async_matrix(
            token="token",
            origins=[[9.933231, -84.076831]],
            destinations=[[9.934574, -84.065544]],
            matrix_type=herepy.MatrixRoutingType.circle,
            center=[9.933300, -84.066891],
            radius=10000,
            avoid=avoid,
            truck=truck,
        )
        self.assertTrue(response)
        self.assertIsInstance(response, herepy.RoutingMatrixResponse)

    @responses.activate
    def test_departure_as_datetime(self):
        with codecs.open(
            "testdata/models/routing_truck_route_short.json", mode="r", encoding="utf-8"
        ) as f:
            expectedResponse = f.read()
        responses.add(
            responses.GET,
            "https://route.ls.hereapi.com/routing/7.2/calculateroute.json",
            expectedResponse,
            status=200,
        )
        date = datetime.datetime(
            2013, 7, 4, 17, 0, tzinfo=datetime.timezone(datetime.timedelta(0, 7200))
        )
        response = self._api.truck_route([11.0, 12.0], [22.0, 23.0], departure=date)
        self.assertTrue(response)
        self.assertIsInstance(response, herepy.RoutingResponse)

    @responses.activate
    def test_departure_as_string(self):
        with codecs.open(
            "testdata/models/routing_truck_route_short.json", mode="r", encoding="utf-8"
        ) as f:
            expectedResponse = f.read()
        responses.add(
            responses.GET,
            "https://route.ls.hereapi.com/routing/7.2/calculateroute.json",
            expectedResponse,
            status=200,
        )
        date = "2013-07-04T17:00:00+02:00"
        response = self._api.truck_route([11.0, 12.0], [22.0, 23.0], departure=date)
        self.assertTrue(response)
        self.assertIsInstance(response, herepy.RoutingResponse)

    @responses.activate
    def test_arrival_as_string(self):
        with codecs.open(
            "testdata/models/routing_public_time_table.json", mode="r", encoding="utf-8"
        ) as f:
            expectedResponse = f.read()
        responses.add(
            responses.GET,
            "https://route.ls.hereapi.com/routing/7.2/calculateroute.json",
            expectedResponse,
            status=200,
        )
        date = "2013-07-04T17:00:00+02:00"
        response = self._api.public_transport_timetable(
            [11.0, 12.0], [15.0, 16.0], True, arrival=date
        )
        self.assertTrue(response)
        self.assertIsInstance(response, herepy.RoutingResponse)

    @responses.activate
    def test_arrival_as_datetime(self):
        with codecs.open(
            "testdata/models/routing_public_time_table.json", mode="r", encoding="utf-8"
        ) as f:
            expectedResponse = f.read()
        responses.add(
            responses.GET,
            "https://route.ls.hereapi.com/routing/7.2/calculateroute.json",
            expectedResponse,
            status=200,
        )
        date = datetime.datetime(
            2013, 7, 4, 17, 0, tzinfo=datetime.timezone(datetime.timedelta(0, 7200))
        )
        response = self._api.public_transport_timetable(
            [11.0, 12.0], [15.0, 16.0], True, arrival=date
        )
        self.assertTrue(response)
        self.assertIsInstance(response, herepy.RoutingResponse)

    @responses.activate
    def test_error_arrival_and_departure_set(self):
        with codecs.open(
            "testdata/models/routing_public_time_table.json", mode="r", encoding="utf-8"
        ) as f:
            expectedResponse = f.read()
        responses.add(
            responses.GET,
            "https://route.ls.hereapi.com/routing/7.2/calculateroute.json",
            expectedResponse,
            status=200,
        )
        with self.assertRaises(herepy.HEREError):
            self._api.public_transport_timetable(
                [11.0, 12.0],
                [15.0, 16.0],
                True,
                departure="2023-01-01T00:00:00",
                arrival="2023-01-01T00:00:00",
            )

    @responses.activate
    def test_location_by_name(self):
        with codecs.open(
            "testdata/models/routing_truck_route_short.json", mode="r", encoding="utf-8"
        ) as f:
            expectedRoutingResponse = f.read()
        responses.add(
            responses.GET,
            "https://route.ls.hereapi.com/routing/7.2/calculateroute.json",
            expectedRoutingResponse,
            status=200,
        )
        with open("testdata/models/geocoder.json", "r") as f:
            expectedGeocoderResponse = f.read()
        responses.add(
            responses.GET,
            "https://geocode.search.hereapi.com/v1/geocode",
            expectedGeocoderResponse,
            status=200,
        )
        response = self._api.truck_route(
            "200 S Mathilda Sunnyvale CA", "200 S Mathilda Sunnyvale CA"
        )
        self.assertTrue(response)
        self.assertIsInstance(response, herepy.RoutingResponse)

    @responses.activate
    def test_location_by_name_throws_WaypointNotFoundError(self):
        with codecs.open(
            "testdata/models/routing_truck_route_short.json", mode="r", encoding="utf-8"
        ) as f:
            expectedRoutingResponse = f.read()
        responses.add(
            responses.GET,
            "https://route.ls.hereapi.com/routing/7.2/calculateroute.json",
            expectedRoutingResponse,
            status=200,
        )
        with open("testdata/models/geocoder_error.json", "r") as f:
            expectedGeocoderResponse = f.read()
        responses.add(
            responses.GET,
            "https://geocode.search.hereapi.com/v1/geocode",
            expectedGeocoderResponse,
            status=200,
        )
        with self.assertRaises(herepy.WaypointNotFoundError):
            response = self._api.truck_route(
                "200 S Mathilda Sunnyvale CA", "200 S Mathilda Sunnyvale CA"
            )

    @responses.activate
    def test_route_v8_success(self):
        with codecs.open(
            "testdata/models/routing_v8_response.json", mode="r", encoding="utf-8"
        ) as f:
            expectedResponse = f.read()
        responses.add(
            responses.GET,
            "https://router.hereapi.com/v8/routes",
            expectedResponse,
            status=200,
        )
        response = self._api.route_v8(
            transport_mode=herepy.RoutingTransportMode.car,
            origin=[41.9798, -87.8801],
            destination=[41.9043, -87.9216],
            via=[[41.9339, -87.9021], [41.9379, -87.9121]],
            routing_mode=herepy.RoutingMode.fast,
            avoid={"features": ["controlledAccessHighway", "tunnel"]},
            exclude={"countries": ["TUR"]},
            units=herepy.RoutingMetric.metric,
            lang="tr-TR",
            return_fields=[herepy.RoutingApiReturnField.polyline],
            span_fields=[herepy.RoutingApiSpanField.walkAttributes],
            vehicle={"shippedHazardousGoods": ["explosive", "gas"]},
            scooter={"allowHighway": "true"},
        )
        self.assertTrue(response)
        self.assertIsInstance(response, herepy.RoutingResponseV8)

    @responses.activate
    def test_route_v8_error_invalid_credentials(self):
        with open(
            "testdata/models/routing_error_invalid_credentials.json",
            mode="r",
            encoding="utf-8",
        ) as f:
            expectedResponse = f.read()
        responses.add(
            responses.GET,
            "https://router.hereapi.com/v8/routes",
            expectedResponse,
            status=401,
        )
        api = herepy.RoutingApi("wrong_api_key", "wrong_app_code")
        with self.assertRaises(herepy.InvalidCredentialsError):
            api.route_v8(
                transport_mode=herepy.RoutingTransportMode.car,
                origin=[41.9798, -87.8801],
                destination=[41.9043, -87.9216],
                via=[[41.9339, -87.9021], [41.9379, -87.9121]],
                routing_mode=herepy.RoutingMode.fast,
                avoid={"features": ["controlledAccessHighway", "tunnel"]},
                exclude={"countries": ["TUR"]},
                units=herepy.RoutingMetric.metric,
                lang="tr-TR",
                return_fields=[herepy.RoutingApiReturnField.polyline],
                span_fields=[herepy.RoutingApiSpanField.walkAttributes],
                vehicle={"shippedHazardousGoods": ["explosive", "gas"]},
                scooter={"allowHighway": "true"},
            )

    @responses.activate
    def test_route_v8_error_malformed_request(self):
        """
        Usually this error occurs
        """
        with codecs.open(
            "testdata/models/routing_v8_error_malformed_req.json",
            mode="r",
            encoding="utf-8",
        ) as f:
            expectedResponse = f.read()
        responses.add(
            responses.GET,
            "https://router.hereapi.com/v8/routes",
            expectedResponse,
            status=400,
        )
        with self.assertRaises(herepy.InvalidRequestError):
            self._api.route_v8(
                # Incorrect order/values of positional args
                # Assume user uses ordering/values of the v7 functions
                [41.9798, -87.8801],
                [41.9043, -87.9216],
                [
                    herepy.RouteMode.truck,
                    herepy.RouteMode.balanced,
                    herepy.RouteMode.traffic_disabled,
                ],
            )

    @responses.activate
    def test_route_v8_error_access_denied(self):
        with codecs.open(
            "testdata/models/routing_v8_error_access_denied.json",
            mode="r",
            encoding="utf-8",
        ) as f:
            expectedResponse = f.read()
        responses.add(
            responses.GET,
            "https://router.hereapi.com/v8/routes",
            expectedResponse,
            status=403,
        )
        with self.assertRaises(herepy.AccessDeniedError):
            self._api.route_v8(
                transport_mode=herepy.RoutingTransportMode.car,
                origin=[41.9798, -87.8801],
                destination=[41.9043, -87.9216],
                via=[[41.9339, -87.9021], [41.9379, -87.9121]],
                routing_mode=herepy.RoutingMode.fast,
                avoid={"features": ["controlledAccessHighway", "tunnel"]},
                exclude={"countries": ["TUR"]},
                units=herepy.RoutingMetric.metric,
                lang="tr-TR",
                return_fields=[herepy.RoutingApiReturnField.polyline],
                span_fields=[herepy.RoutingApiSpanField.walkAttributes],
                vehicle={"shippedHazardousGoods": ["explosive", "gas"]},
                scooter={"allowHighway": "true"},
            )

    @responses.activate
    def test_route_v8_multiple_via_points(self):
        responses.add(
            responses.GET,
            "https://router.hereapi.com/v8/routes",
            "{}",
            status=200,
            match=[
                responses.matchers.query_param_matcher(
                    {"via": ["41.9339,-87.9021"] * 11}, strict_match=False
                )
            ],
        )
        response = self._api.route_v8(
            transport_mode=herepy.RoutingTransportMode.car,
            origin=[41.9798, -87.8801],
            destination=[41.9043, -87.9216],
            via=[[41.9339, -87.9021]] * 11,
        )
        self.assertTrue(response)
        self.assertIsInstance(response, herepy.RoutingResponseV8)

    @responses.activate
    def test_route_v8_url_parameters_multiple(self):
        responses.add(
            responses.GET,
            "https://router.hereapi.com/v8/routes",
            "{}",
            status=200,
            match=[
                responses.matchers.query_param_matcher(
                    {"vehicle[height]": "15000", "vehicle[width]": "3000"}, strict_match=False
                )
            ],
        )
        self._api.route_v8(transport_mode=herepy.RoutingTransportMode.truck,
            origin=[41.9798, -87.8801],
            destination=[41.9043, -87.9216],
<<<<<<< HEAD
            vehicle={"height": ["15000"], "width": ["3000"]}
        )

    @responses.activate
    @pytest.mark.filterwarnings("ignore:'truck' parameter is deprecated")
    def test_route_v8_truck_parameter_deprecated(self):
        responses.add(
=======
            truck={"height": ["15000"], "width": ["3000"]}
        )

    @responses.activate
    def test_route_v8_headers_in_request(self):
        resp = responses.add(
>>>>>>> 22880494
            responses.GET,
            "https://router.hereapi.com/v8/routes",
            "{}",
            status=200,
<<<<<<< HEAD
            match=[
                responses.matchers.query_param_matcher(
                    {"vehicle[height]": "15000", "vehicle[width]": "3000"},
                    strict_match=False,
                )
            ],
=======
>>>>>>> 22880494
        )
        self._api.route_v8(
            transport_mode=herepy.RoutingTransportMode.truck,
            origin=[41.9798, -87.8801],
            destination=[41.9043, -87.9216],
<<<<<<< HEAD
            truck={"height": ["15000"], "width": ["3000"]},
        )
=======
            headers={"X-BIP": "BOP"},
        )
        original_request = resp.calls[0].request
        self.assertEqual(original_request.headers.get("X-BIP"), "BOP")
>>>>>>> 22880494
<|MERGE_RESOLUTION|>--- conflicted
+++ resolved
@@ -1233,7 +1233,6 @@
         self._api.route_v8(transport_mode=herepy.RoutingTransportMode.truck,
             origin=[41.9798, -87.8801],
             destination=[41.9043, -87.9216],
-<<<<<<< HEAD
             vehicle={"height": ["15000"], "width": ["3000"]}
         )
 
@@ -1241,38 +1240,37 @@
     @pytest.mark.filterwarnings("ignore:'truck' parameter is deprecated")
     def test_route_v8_truck_parameter_deprecated(self):
         responses.add(
-=======
-            truck={"height": ["15000"], "width": ["3000"]}
-        )
-
-    @responses.activate
-    def test_route_v8_headers_in_request(self):
-        resp = responses.add(
->>>>>>> 22880494
             responses.GET,
             "https://router.hereapi.com/v8/routes",
             "{}",
             status=200,
-<<<<<<< HEAD
             match=[
                 responses.matchers.query_param_matcher(
                     {"vehicle[height]": "15000", "vehicle[width]": "3000"},
                     strict_match=False,
                 )
             ],
-=======
->>>>>>> 22880494
         )
         self._api.route_v8(
             transport_mode=herepy.RoutingTransportMode.truck,
             origin=[41.9798, -87.8801],
             destination=[41.9043, -87.9216],
-<<<<<<< HEAD
             truck={"height": ["15000"], "width": ["3000"]},
         )
-=======
+
+    @responses.activate
+    def test_route_v8_headers_in_request(self):
+        resp = responses.add(
+            responses.GET,
+            "https://router.hereapi.com/v8/routes",
+            "{}",
+            status=200,
+        )
+        self._api.route_v8(
+            transport_mode=herepy.RoutingTransportMode.truck,
+            origin=[41.9798, -87.8801],
+            destination=[41.9043, -87.9216],
             headers={"X-BIP": "BOP"},
         )
         original_request = resp.calls[0].request
-        self.assertEqual(original_request.headers.get("X-BIP"), "BOP")
->>>>>>> 22880494
+        self.assertEqual(original_request.headers.get("X-BIP"), "BOP")